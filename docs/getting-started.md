--- conflicted
+++ resolved
@@ -78,15 +78,12 @@
     }
     ```
 
-<<<<<<< HEAD
-## Initial set up
-=======
+
 !!! note
 
     To update `devenv` run the installation commands to reinstall.
 
-## Initial setup
->>>>>>> c56a2e09
+## Initial set up
 
 Given a Git repository, create the initial structure:
 
