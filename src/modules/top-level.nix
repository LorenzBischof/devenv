{ config, pkgs, lib, ... }:
let
  types = lib.types;
  mkNakedShell = pkgs.callPackage ./mkNakedShell.nix { };
  # Returns a list of all the entries in a folder
  listEntries = path:
    map (name: path + "/${name}") (builtins.attrNames (builtins.readDir path));
in
{
  options = {
    env = lib.mkOption {
      type = types.attrs;
      description = "Environment variables to be exposed inside the developer environment.";
      default = { };
    };

    enterShell = lib.mkOption {
      type = types.lines;
      description = "Bash code to execute when entering the shell.";
      default = "";
    };

    packages = lib.mkOption {
      type = types.listOf types.package;
      description = "A list of packages to expose inside the developer environment. Search available packages using ``devenv search NAME``.";
      default = [ ];
    };

    shell = lib.mkOption {
      type = types.package;
      internal = true;
    };

    ci = lib.mkOption {
      type = types.listOf types.package;
      internal = true;
    };

    ciDerivation = lib.mkOption {
      type = types.package;
      internal = true;
    };
  };

  imports = [
    ./info.nix
    ./processes.nix
    ./scripts.nix
    ./update-check.nix
  ]
  ++ (listEntries ./languages)
  ++ (listEntries ./services)
  ++ (listEntries ./integrations)
  ;

  config = {

    # TODO: figure out how to get relative path without impure mode
    env.DEVENV_ROOT = builtins.getEnv "PWD";
    env.DEVENV_DOTFILE = config.env.DEVENV_ROOT + "/.devenv";
    env.DEVENV_STATE = config.env.DEVENV_DOTFILE + "/state";

    enterShell = ''
      export PS1="(devenv) $PS1"
      
      # note what environments are active, but make sure we don't repeat them
      if [[ ! "$DIRENV_ACTIVE" =~ (^|:)"$PWD"(:|$) ]]; then
        export DIRENV_ACTIVE="$PWD:$DIRENV_ACTIVE"
      fi

      # devenv helper
      if [ ! type -p direnv &>/dev/null && -f .envrc ]; then
        echo "You have .envrc but direnv command is not installed."
        echo "Please install direnv: https://direnv.net/docs/installation.html"
      fi
    '';

    shell = mkNakedShell {
      name = "devenv-shell";
      env = config.env;
      profile = pkgs.buildEnv {
        name = "devenv-profile";
        paths = config.packages;
        ignoreCollisions = true;
      };
      shellHook = config.enterShell;
    };

<<<<<<< HEAD
    ci = [ config.shell.inputDerivation config.procfile ];
=======
    ci = [ config.shell ];
    ciDerivation = pkgs.runCommand "ci" { } ("ls " + toString config.ci + " && touch $out");
>>>>>>> 27f49091
  };
}<|MERGE_RESOLUTION|>--- conflicted
+++ resolved
@@ -86,11 +86,7 @@
       shellHook = config.enterShell;
     };
 
-<<<<<<< HEAD
-    ci = [ config.shell.inputDerivation config.procfile ];
-=======
-    ci = [ config.shell ];
+    ci = [ config.shell.inputDerivation ];
     ciDerivation = pkgs.runCommand "ci" { } ("ls " + toString config.ci + " && touch $out");
->>>>>>> 27f49091
   };
 }